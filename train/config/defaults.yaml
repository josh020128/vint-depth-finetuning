--- conflicted
+++ resolved
@@ -57,18 +57,9 @@
 # logging stuff
 ## =0 turns off
 print_log_freq: 100 # in iterations
-<<<<<<< HEAD
 image_log_freq: 1000 # in iterations
 num_images_log: 8 # number of images to log in a logging iteration
 pairwise_test_freq: 10 # in epochs
 eval_fraction: 0.25 # fraction of the dataset to use for evaluation
 wandb_log_freq: 10 # in iterations
 eval_freq: 1 # in epochs
-=======
-image_log_freq: 1000 #0 # in iterations
-num_images_log: 8 #0 
-pairwise_test_freq: 0 # in epochs
-eval_fraction: 0.25
-wandb_log_freq: 10 # in iterations
-eval_freq: 1 # in epochs
->>>>>>> 844a6196
